/// FicTrac http://rjdmoore.net/fictrac/
/// \file       SocketRecorder.cpp
/// \brief      Implementation of socket recorder based on boost::asio UDP datagrams.
/// \author     Richard Moore
/// \copyright  CC BY-NC-SA 3.0

<<<<<<< HEAD
#ifdef __APPLE__ || __linux__
#include "SocketRecorder_linux.src"
#elif _WIN32
#include "SocketRecorder_win.src"
#endif
=======
#include "SocketRecorder.h"

#include "Logger.h"

#include <boost/asio.hpp>

#include <string>

using namespace std;
using boost::asio::ip::udp;

///
///
///
SocketRecorder::SocketRecorder()
    : _socket(_io_service)
{
    _type = SOCK;
}

///
///
///
SocketRecorder::~SocketRecorder()
{
    closeRecord();
}

///
///
///
bool SocketRecorder::openRecord(std::string host_port)
{
    // extract host name and port
    size_t pos = host_port.find_first_of(':');
    if (pos == string::npos) {
        LOG_ERR("Error! Malformed host:port string.");
        return false;
    }
    _host = host_port.substr(0, pos);
    _port = stoi(host_port.substr(pos + 1));

    _endpoint = udp::endpoint(boost::asio::ip::address::from_string(_host), _port);

    LOG("Opening UDP connection to %s:%d", _host.c_str(), _port);

    // open socket
    try {
        _socket.open(udp::v4());

        _open = _socket.is_open();
        if (!_open) { throw; }
    }
    catch (const boost::system::system_error& e) {
        LOG_ERR("Error! Could not open UDP connection to %s:%d due to %s", _host.c_str(), _port, e.what());
        _open = false;
    }
    catch (...) {
        LOG_ERR("Error! Could not open UDP connection to %s:%d.", _host.c_str(), _port);
        _open = false;
    }
    return _open;
}

///
///
///
bool SocketRecorder::writeRecord(string s)
{
    if (_open) {
        try {
            _socket.send_to(boost::asio::buffer(s), _endpoint);
        }
        catch (const boost::system::system_error& e) {
            LOG_ERR("Error writing to socket (%s:%d)! Error was %s", _host.c_str(), _port, e.what());
            return false;
        }
    }
    return _open;
}

///
///
///
void SocketRecorder::closeRecord()
{
    LOG("Closing UDP connection...");

    _open = false;
    _socket.close();
}
>>>>>>> 5964bc1f
<|MERGE_RESOLUTION|>--- conflicted
+++ resolved
@@ -4,13 +4,6 @@
 /// \author     Richard Moore
 /// \copyright  CC BY-NC-SA 3.0
 
-<<<<<<< HEAD
-#ifdef __APPLE__ || __linux__
-#include "SocketRecorder_linux.src"
-#elif _WIN32
-#include "SocketRecorder_win.src"
-#endif
-=======
 #include "SocketRecorder.h"
 
 #include "Logger.h"
@@ -101,5 +94,4 @@
 
     _open = false;
     _socket.close();
-}
->>>>>>> 5964bc1f
+}