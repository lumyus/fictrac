--- conflicted
+++ resolved
@@ -31,15 +31,14 @@
 *.out
 *.app
 
-# Data dir
-data
-<<<<<<< HEAD
+# VS
 *.lastbuildstate
 *.db
 *.props
-=======
+*.tlog
+
+# Build dirs
 vs2015_FicTrac/x64/
-*.lastbuildstate
-*.tlog
-*.db
->>>>>>> 325a398f
+
+# Data dir
+data