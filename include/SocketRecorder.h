/// FicTrac http://rjdmoore.net/fictrac/
/// \file       SocketRecorder.h
/// \brief      Implementation of socket recorder based on boost::asio UDP datagrams.
/// \author     Richard Moore
/// \copyright  CC BY-NC-SA 3.0

#pragma once

<<<<<<< HEAD
#ifdef __APPLE__ || __linux__ 
#include "SocketRecorder_linux.h"
#elif _WIN32
#include "SocketRecorder_win.h"
#endif
=======
#include "RecorderInterface.h"

#include <boost/asio.hpp>

class SocketRecorder : public RecorderInterface
{
public:
    SocketRecorder();
    ~SocketRecorder();

    /// Interface to be overridden by implementations.
    bool openRecord(std::string host_port);
    bool writeRecord(std::string s);
    void closeRecord();

private:
    std::string _host;
    int _port;

    boost::asio::io_service _io_service;
    boost::asio::ip::udp::socket _socket;
    boost::asio::ip::udp::endpoint _endpoint;
};
>>>>>>> 5964bc1f
<|MERGE_RESOLUTION|>--- conflicted
+++ resolved
@@ -6,13 +6,6 @@
 
 #pragma once
 
-<<<<<<< HEAD
-#ifdef __APPLE__ || __linux__ 
-#include "SocketRecorder_linux.h"
-#elif _WIN32
-#include "SocketRecorder_win.h"
-#endif
-=======
 #include "RecorderInterface.h"
 
 #include <boost/asio.hpp>
@@ -35,5 +28,4 @@
     boost::asio::io_service _io_service;
     boost::asio::ip::udp::socket _socket;
     boost::asio::ip::udp::endpoint _endpoint;
-};
->>>>>>> 5964bc1f
+};